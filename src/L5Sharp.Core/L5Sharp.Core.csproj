<Project Sdk="Microsoft.NET.Sdk">

    <PropertyGroup>
        <TargetFrameworks>netstandard2.0;net8.0</TargetFrameworks>
        <LangVersion>12</LangVersion>
        <Nullable>enable</Nullable>
        <GenerateDocumentationFile>true</GenerateDocumentationFile>
        <GenerateAssemblyInfo>true</GenerateAssemblyInfo>
        <Title>L5Sharp</Title>
        <Authors>Timothy Nunnink</Authors>
<<<<<<< HEAD
        <Version>4.8.4</Version>
        <AssemblyVersion>4.8.4</AssemblyVersion>
        <FileVersion>4.8.4.0</FileVersion>
=======
        <Version>5.0.0</Version>
        <AssemblyVersion>5.0.0</AssemblyVersion>
        <FileVersion>5.0.0.0</FileVersion>
>>>>>>> 152ff0bb
        <Description>A library for intuitively interacting with Rockwell's L5X import/export files.</Description>
        <RepositoryUrl>https://github.com/tnunnink/L5Sharp</RepositoryUrl>
        <PackageTags>csharp allen-bradely l5x logix plc-programming rockwell-automation logix5000</PackageTags>
        <GeneratePackageOnBuild>true</GeneratePackageOnBuild>
        <PackageLicenseExpression>MIT</PackageLicenseExpression>
        <RepositoryType>git</RepositoryType>
        <Copyright>Copyright (c) Timothy Nunnink 2022</Copyright>
        <PackageReadmeFile>README.md</PackageReadmeFile>
        <PackageId>L5Sharp</PackageId>
        <PackageProjectUrl>https://github.com/tnunnink/L5Sharp</PackageProjectUrl>
        <NeutralLanguage>en-US</NeutralLanguage>
    </PropertyGroup>

    <ItemGroup>
        <None Include="..\..\README.md" Pack="true" PackagePath="\"/>
        <None Remove="L5Sharp.csproj.DotSettings"/>
        <None Remove="L5Sharp.Core.csproj.DotSettings"/>
    </ItemGroup>

    <ItemGroup>
        <None Remove="L5Sharp.sln.DotSettings"/>
    </ItemGroup>

    <ItemGroup>
        <AssemblyAttribute Include="System.Runtime.CompilerServices.InternalsVisibleToAttribute">
            <_Parameter1>L5Sharp.Tests.Core</_Parameter1>
        </AssemblyAttribute>
    </ItemGroup>
</Project><|MERGE_RESOLUTION|>--- conflicted
+++ resolved
@@ -8,15 +8,9 @@
         <GenerateAssemblyInfo>true</GenerateAssemblyInfo>
         <Title>L5Sharp</Title>
         <Authors>Timothy Nunnink</Authors>
-<<<<<<< HEAD
-        <Version>4.8.4</Version>
-        <AssemblyVersion>4.8.4</AssemblyVersion>
-        <FileVersion>4.8.4.0</FileVersion>
-=======
         <Version>5.0.0</Version>
         <AssemblyVersion>5.0.0</AssemblyVersion>
         <FileVersion>5.0.0.0</FileVersion>
->>>>>>> 152ff0bb
         <Description>A library for intuitively interacting with Rockwell's L5X import/export files.</Description>
         <RepositoryUrl>https://github.com/tnunnink/L5Sharp</RepositoryUrl>
         <PackageTags>csharp allen-bradely l5x logix plc-programming rockwell-automation logix5000</PackageTags>
